const copySWLib = require('./utils/copy-sw-lib');
const getFileManifestEntries = require('./get-file-manifest-entries');
const writeServiceWorker = require('./write-sw');
const errors = require('./errors');

/**
 * @example <caption>Generate a service worker for a project.</caption>
 * const swBuild = require('sw-build');
 *
 * swBuild.generateSW({
 *   rootDirectory: './build/',
 *   dest: './build/sw.js',
 *   staticFileGlobs: ['**\/*.{html,js,css}'],
 *   globIgnores: ['admin.html'],
 *   templatedUrls: {
 *     '/shell': ['shell.hbs', 'main.css', 'shell.css'],
 *   },
 * })
 * .then(() => {
 *   console.log('Service worker generated.');
 * });
 *
 * This method will generate a working service worker with an inlined
 * file manifest.
 * @param {Object} input
 * @param {String} input.rootDirectory The root of the files you wish to
 * be cached. This will also be the directory the service worker and library
 * files are written to.
 * @param {Array<String>} input.staticFileGlobs Patterns to glob for when
 * generating the build manifest.
 * @param {String|Array<String>} [input.globIgnores] Patterns to exclude when
 * generating the build manifest.
 * @param {String} input.dest The name you wish to give to your
 * service worker file.
 * @param {Object<String,Array|String>} [input.templatedUrls]
 * If a URL is rendered/templated on the server, its contents may not depend on
 * a single file. This maps URLs to a list of file names, or to a string
 * value, that uniquely determines each URL's contents.
 * @return {Promise} Resolves once the service worker has been generated
 * with a precache list.
 *
 * @memberof module:sw-build
 */
const generateSW = function(input) {
  if (!input || typeof input !== 'object' || Array.isArray(input)) {
    return Promise.reject(new Error(errors['invalid-generate-sw-input']));
  }

<<<<<<< HEAD
  const rootDirectory = input.rootDirectory;
  const staticFileGlobs = input.staticFileGlobs;
  const globIgnores = input.globIgnores;
  const dest = input.dest;
  const templatedUrls = input.templatedUrls;
=======
  // Type check input so that defaults can be used if appropriate.
  if (input.globIgnores && !(Array.isArray(input.globIgnores))) {
    return Promise.reject(
      new Error(errors['invalid-glob-ignores']));
  }
>>>>>>> b426f357

  if (typeof input.rootDirectory !== 'string' ||
    input.rootDirectory.length === 0) {
    return Promise.reject(
      new Error(errors['invalid-root-directory']));
  }

  if (typeof input.dest !== 'string' || input.dest.length === 0) {
    return Promise.reject(
      new Error(errors['invalid-dest']));
  }

  const rootDirectory = input.rootDirectory;
  const globPatterns = input.globPatterns;
  const globIgnores = input.globIgnores ? input.globIgnores : [];
  const dest = input.dest;
  const templatedUrls = input.templatedUrls;

  let swlibPath;
  return copySWLib(rootDirectory)
  .then((libPath) => {
    swlibPath = libPath;
    globIgnores.push(swlibPath);
  })
  .then(() => {
<<<<<<< HEAD
    const manifestEntries = getFileManifestEntries(
      {staticFileGlobs, globIgnores, rootDirectory, templatedUrls});
=======
    return getFileManifestEntries(
      {globPatterns, globIgnores, rootDirectory, templatedUrls});
  })
  .then((manifestEntries) => {
>>>>>>> b426f357
    return writeServiceWorker(
      dest,
      manifestEntries,
      swlibPath,
      rootDirectory
    );
  });
};

module.exports = generateSW;<|MERGE_RESOLUTION|>--- conflicted
+++ resolved
@@ -46,19 +46,11 @@
     return Promise.reject(new Error(errors['invalid-generate-sw-input']));
   }
 
-<<<<<<< HEAD
-  const rootDirectory = input.rootDirectory;
-  const staticFileGlobs = input.staticFileGlobs;
-  const globIgnores = input.globIgnores;
-  const dest = input.dest;
-  const templatedUrls = input.templatedUrls;
-=======
   // Type check input so that defaults can be used if appropriate.
   if (input.globIgnores && !(Array.isArray(input.globIgnores))) {
     return Promise.reject(
       new Error(errors['invalid-glob-ignores']));
   }
->>>>>>> b426f357
 
   if (typeof input.rootDirectory !== 'string' ||
     input.rootDirectory.length === 0) {
@@ -72,7 +64,7 @@
   }
 
   const rootDirectory = input.rootDirectory;
-  const globPatterns = input.globPatterns;
+  const staticFileGlobs = input.staticFileGlobs;
   const globIgnores = input.globIgnores ? input.globIgnores : [];
   const dest = input.dest;
   const templatedUrls = input.templatedUrls;
@@ -84,15 +76,10 @@
     globIgnores.push(swlibPath);
   })
   .then(() => {
-<<<<<<< HEAD
-    const manifestEntries = getFileManifestEntries(
+    return getFileManifestEntries(
       {staticFileGlobs, globIgnores, rootDirectory, templatedUrls});
-=======
-    return getFileManifestEntries(
-      {globPatterns, globIgnores, rootDirectory, templatedUrls});
   })
   .then((manifestEntries) => {
->>>>>>> b426f357
     return writeServiceWorker(
       dest,
       manifestEntries,
