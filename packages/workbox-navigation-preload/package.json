{
  "name": "workbox-navigation-preload",
<<<<<<< HEAD
  "version": "3.6.3",
  "license": "Apache-2.0",
=======
  "version": "4.0.0-rc.3",
  "license": "MIT",
>>>>>>> 852a989a
  "author": "Google's Web DevRel Team",
  "description": "This library allows developers to opt-in to using Navigation Preload in their service worker.",
  "repository": "googlechrome/workbox",
  "bugs": "https://github.com/googlechrome/workbox/issues",
  "homepage": "https://github.com/GoogleChrome/workbox",
  "keywords": [
    "workbox",
    "workboxjs",
    "service worker",
    "sw",
    "navigation"
  ],
  "scripts": {
    "build": "gulp build-packages --package workbox-navigation-preload",
    "version": "npm run build",
    "prepare": "npm run build"
  },
  "workbox": {
    "browserNamespace": "workbox.navigationPreload",
    "packageType": "browser"
  },
  "main": "build/workbox-navigation-preload.prod.js",
  "module": "index.mjs",
  "dependencies": {
<<<<<<< HEAD
    "workbox-core": "^3.6.3"
=======
    "workbox-core": "^4.0.0-rc.3"
>>>>>>> 852a989a
  }
}<|MERGE_RESOLUTION|>--- conflicted
+++ resolved
@@ -1,12 +1,7 @@
 {
   "name": "workbox-navigation-preload",
-<<<<<<< HEAD
-  "version": "3.6.3",
-  "license": "Apache-2.0",
-=======
   "version": "4.0.0-rc.3",
   "license": "MIT",
->>>>>>> 852a989a
   "author": "Google's Web DevRel Team",
   "description": "This library allows developers to opt-in to using Navigation Preload in their service worker.",
   "repository": "googlechrome/workbox",
@@ -31,10 +26,6 @@
   "main": "build/workbox-navigation-preload.prod.js",
   "module": "index.mjs",
   "dependencies": {
-<<<<<<< HEAD
-    "workbox-core": "^3.6.3"
-=======
     "workbox-core": "^4.0.0-rc.3"
->>>>>>> 852a989a
   }
 }